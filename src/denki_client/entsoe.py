import logging
from datetime import datetime
from types import ModuleType
from typing import Literal

import httpx
import narwhals as nw
from tenacity import retry, retry_if_exception_type, stop_after_attempt, wait_fixed

from denki_client._core import parse_timeseries_generic
from denki_client.area import Area, BusinessType, FlowDirection, PsrType
from denki_client.exceptions import raise_response_error
from denki_client.schemas import (
    ACTIVATED_BALANCING_ENERGY_PRICES_SCHEMA,
    ACTUAL_GENERATION_PER_GENERATION_UNIT,
    DAY_AHEAD_SCHEMA,
    INSTALLED_CAPACITY_PER_PRODUCTION_TYPE,
)
from denki_client.utils import documents_limited, inclusive, parse_inputs, split_query


class EntsoeClient:
    def __init__(self, api_key: str, backend: ModuleType | nw.Implementation | str, **httpx_client_kwargs) -> None:
        """Client to ENTSO-e API.

        :param str api_key: API key obtained by creating an account on the website.
        :param ModuleType | Implementation | str backend: Narwhals's compatible backend.
        :param dict httpx_client_kwargs: Additional keyword arguments to pass to the httpx client.

        API doc: `https://documenter.getpostman.com/view/7009892/2s93JtP3F6`.
        """
        self.api_key = api_key
        self.base_url = "https://web-api.tp.entsoe.eu/api"
        self.session = httpx.AsyncClient(**httpx_client_kwargs)
        self.logger = logging.getLogger(__name__)
        self.backend = backend

    @retry(
        retry=retry_if_exception_type(httpx.ConnectError),
        stop=stop_after_attempt(3),
        wait=wait_fixed(2),
    )
    async def _base_request(self, params: dict, start_str: str, end_str: str) -> httpx.Response:
        """Base Request.

        :param dict params: parameters dictionnary. See documentation for more details.
        :param str start_str: Pattern yyyyMMddHHmm e.g. 201601010000. Considered timezone is the local one.
        :param str end_str: Pattern yyyyMMddHHmm e.g. 201601010000 Considered timezone is the local one.
        :return httpx.Response:
        """
        base_params = {
            "securityToken": self.api_key,
            "periodStart": start_str,
            "periodEnd": end_str,
        }
        params.update(base_params)
        params = {k: v for k, v in params.items() if v is not None}
        self.logger.debug(f"Request with {params=}")
        response = await self.session.get(self.base_url, params=params)
        raise_response_error(response)
        return response

    def _prepare_inputs(self, area: Area | str, start: datetime | str, end: datetime | str) -> tuple[str, str, str]:
        if isinstance(area, str):
            raise TypeError(f"{type(area)=} instead of Area. Consider using the `parse_inputs` decorator.")

        if isinstance(start, str) or isinstance(end, str):
            raise TypeError(
                f"(type(start), type(end)) = ({type(start)}, {type(end)}) instead of (datetime, datetime). Consider using the `parse_inputs` decorator."
            )

        start_str = start.strftime("%Y%m%d%H%M")
        end_str = end.strftime("%Y%m%d%H%M")
        return area.code, start_str, end_str

    @parse_inputs
    @split_query("1y")
    @documents_limited(100)
    @inclusive("1d", "left")
    async def query_day_ahead_prices(
        self, area: Area | str, *, start: datetime | str, end: datetime | str, offset: int = 0
    ) -> nw.DataFrame | None:
        """Query day-ahead prices.

        API documentation: `https://documenter.getpostman.com/view/7009892/2s93JtP3F6#3b383df0-ada2-49fe-9a50-98b1bb201c6b`

        :param  Area | str area:
        :param datetime | str start: start of the query
        :param datetime | str end: end of the query
        :param int offset: defaults to 0
        :return nw.DataFrame | None: DataFrame with the following columns:
        - timestamp: in UTC
        - price.amount: in €/MWh
        - resolution
        """
        domain_code, start_str, end_str = self._prepare_inputs(area, start, end)

        params = {
            "documentType": "A44",
            "in_Domain": domain_code,
            "out_Domain": domain_code,
            "contract_MarketAgreement.type": "A01",
            "offset": offset,
        }
        response = await self._base_request(params, start_str, end_str)
        data = parse_timeseries_generic(
            response.text,
            ["price.amount"],
            ["currency_Unit.name", "price_Measure_Unit.name"],
            "period",
        )
        if data == {}:
            return None
        df = nw.from_dict(data, DAY_AHEAD_SCHEMA, backend=self.backend)
        return df

    @parse_inputs
    @split_query("1y")
    async def query_activated_balancing_energy_prices(
        self,
        area: Area | str,
<<<<<<< HEAD
        process_type: Literal["A16", "A60", "A61", "A68", None],
        business_type: Literal["A95", "A96", "A97", "A98", None],
=======
        process_type: Literal["A16", "A60", "A61", "A68", None] = None,
        business_type: Literal["A95", "A96", "A97", "A98", None] = None,
>>>>>>> 17e1eb3b
        *,
        start: datetime | str,
        end: datetime | str,
    ) -> nw.DataFrame | None:
        """Query activated balancing energy prices.

        API documentation: `https://documenter.getpostman.com/view/7009892/2s93JtP3F6#c301d91e-53ac-4aca-8e18-f29e9146c4a6`

        :param  Area | str area:
        :param Literal['A16', 'A60', 'A61', 'A68', None] process_type:
        - A16: Realised
        - A60: Scheduled activation mFRR
        - A61: Direct activation mFRR
        - A68: Local Selection aFRR
        - None: select all
        :param Literal['A95', 'A96', 'A97', 'A98', None] business_type:
        - A95: Frequency containment reserve
        - A96: Automatic frequency restoration reserve
        - A97: Manual frequency restoration reserve
        - A98: Replacement reserve
        - None: select all
        :param datetime | str start: start of the query
        :param datetime | str end: end of the query
        :return nw.DataFrame | None:
        """
        domain_code, start_str, end_str = self._prepare_inputs(area, start, end)

        params = {
            "documentType": "A84",
            "processType": process_type,
            "controlArea_Domain": domain_code,
            "businessType": business_type,
            "psrType": None,
            "standardMarketProduct": None,
            "originalMarketProduct": None,
        }
        response = await self._base_request(params, start_str, end_str)
        data = parse_timeseries_generic(
            response.text,
            ["activation_Price.amount"],
            ["flowDirection.direction", "businessType", "currency_Unit.name", "price_Measure_Unit.name"],
            "period",
        )
        if data == {}:
            return None
        df = nw.from_dict(data, ACTIVATED_BALANCING_ENERGY_PRICES_SCHEMA, backend=self.backend)
<<<<<<< HEAD
        return df

    async def query_installed_capacity_per_production_type(
        self,
        area: Area | str,
        psr_type: list[
            Literal[
                "B01",
                "B02",
                "B03",
                "B04",
                "B05",
                "B06",
                "B07",
                "B08",
                "B09",
                "B10",
                "B11",
                "B12",
                "B13",
                "B14",
                "B15",
                "B16",
                "B17",
                "B18",
                "B19",
                "B20",
                "B25",
            ]
        ]
        | None,
=======
        df = df.with_columns(
            nw.col("flowDirection.direction").replace_strict(
                old=FlowDirection._member_names_,
                new=[key.value for key in FlowDirection],
            ),
            nw.col("businessType").replace_strict(
                old=BusinessType._member_names_,
                new=[key.value for key in BusinessType],
            ),
        )
        return df

    @parse_inputs  # TODO: other limitations
    async def query_installed_capacity_per_production_type(
        self,
        area: Area | str,
        psr_type: Literal[  # TODO: change entry type?
            "B01",
            "B02",
            "B03",
            "B04",
            "B05",
            "B06",
            "B07",
            "B08",
            "B09",
            "B10",
            "B11",
            "B12",
            "B13",
            "B14",
            "B15",
            "B16",
            "B17",
            "B18",
            "B19",
            "B20",
            "B25",
            None,
        ] = None,
>>>>>>> 17e1eb3b
        *,
        start: datetime | str,
        end: datetime | str,
    ) -> nw.DataFrame | None:
<<<<<<< HEAD
=======
        """Query installed capacity per production type.

        API documentation: `https://documenter.getpostman.com/view/7009892/2s93JtP3F6#93160892-f305-43d8-80e7-545535250034`

        :param Area | str area:.
        :param Literal['B01', 'B02', ..., 'B25', None] psr_type:
        :param datetime | str start: The start time of the query.
        :param datetime | str end: The end time of the query.
        :return nw.DataFrame | None:
        """
>>>>>>> 17e1eb3b
        domain_code, start_str, end_str = self._prepare_inputs(area, start, end)
        params = {
            "documentType": "A68",
            "processType": "A33",
<<<<<<< HEAD
            "controlArea_Domain": domain_code,
            "psrType": None,
        }
        response = await self._base_request(params, start_str, end_str)
=======
            "in_Domain": domain_code,
            "psrType": psr_type,
        }
        response = await self._base_request(params, start_str, end_str)
        data = parse_timeseries_generic(
            response.text,
            ["quantity"],
            ["quantity_Measure_Unit.name", "psrType"],
            "period",
        )
        if data == {}:
            return None
        df = nw.from_dict(data, INSTALLED_CAPACITY_PER_PRODUCTION_TYPE, backend=self.backend)
        df = df.with_columns(
            nw.col("psrType").replace_strict(
                old=PsrType._member_names_,
                new=[key.value for key in PsrType],
            )
        )
        return df

    @parse_inputs  # TODO: other limitations
    async def query_actual_generation_per_production_type(
        self,
        area: Area | str,
        psr_type: Literal[
            "B01",
            "B02",
            "B03",
            "B04",
            "B05",
            "B06",
            "B07",
            "B08",
            "B09",
            "B10",
            "B11",
            "B12",
            "B13",
            "B14",
            "B15",
            "B16",
            "B17",
            "B18",
            "B19",
            "B20",
            "B25",
            None,
        ] = None,
        *,
        start: datetime | str,
        end: datetime | str,
    ) -> nw.DataFrame | None:
        """Query actual generation per production type.

        API documentation: `https://documenter.getpostman.com/view/7009892/2s93JtP3F6#d4383852-1e53-4f98-a028-e0d9ac73d5f5`

        :param Area | str area:
        :param Literal['B01', 'B02', ..., 'B25', None] psr_type:
        :param datetime | str start: The start time of the query.
        :param datetime | str end: The end time of the query.
        :return nw.DataFrame | None:
            - resolution
        """
        domain_code, start_str, end_str = self._prepare_inputs(area, start, end)
        params = {
            "documentType": "A75",
            "processType": "A16",
            "in_Domain": domain_code,
            "psrType": psr_type,
        }
        response = await self._base_request(params, start_str, end_str)
        data = parse_timeseries_generic(
            response.text,
            ["quantity"],
            ["quantity_Measure_Unit.name", "psrType"],
            "period",
        )
        if data == {}:
            return None
        df = nw.from_dict(data, ACTUAL_GENERATION_PER_GENERATION_UNIT, backend=self.backend)
        df = df.with_columns(
            nw.col("psrType").replace_strict(
                old=PsrType._member_names_,
                new=[key.value for key in PsrType],
            )
        )
        return df

    # TODO: installed capacity per production unit, actual generation per generation unit
>>>>>>> 17e1eb3b
<|MERGE_RESOLUTION|>--- conflicted
+++ resolved
@@ -119,13 +119,8 @@
     async def query_activated_balancing_energy_prices(
         self,
         area: Area | str,
-<<<<<<< HEAD
-        process_type: Literal["A16", "A60", "A61", "A68", None],
-        business_type: Literal["A95", "A96", "A97", "A98", None],
-=======
         process_type: Literal["A16", "A60", "A61", "A68", None] = None,
         business_type: Literal["A95", "A96", "A97", "A98", None] = None,
->>>>>>> 17e1eb3b
         *,
         start: datetime | str,
         end: datetime | str,
@@ -172,39 +167,6 @@
         if data == {}:
             return None
         df = nw.from_dict(data, ACTIVATED_BALANCING_ENERGY_PRICES_SCHEMA, backend=self.backend)
-<<<<<<< HEAD
-        return df
-
-    async def query_installed_capacity_per_production_type(
-        self,
-        area: Area | str,
-        psr_type: list[
-            Literal[
-                "B01",
-                "B02",
-                "B03",
-                "B04",
-                "B05",
-                "B06",
-                "B07",
-                "B08",
-                "B09",
-                "B10",
-                "B11",
-                "B12",
-                "B13",
-                "B14",
-                "B15",
-                "B16",
-                "B17",
-                "B18",
-                "B19",
-                "B20",
-                "B25",
-            ]
-        ]
-        | None,
-=======
         df = df.with_columns(
             nw.col("flowDirection.direction").replace_strict(
                 old=FlowDirection._member_names_,
@@ -245,13 +207,10 @@
             "B25",
             None,
         ] = None,
->>>>>>> 17e1eb3b
         *,
         start: datetime | str,
         end: datetime | str,
     ) -> nw.DataFrame | None:
-<<<<<<< HEAD
-=======
         """Query installed capacity per production type.
 
         API documentation: `https://documenter.getpostman.com/view/7009892/2s93JtP3F6#93160892-f305-43d8-80e7-545535250034`
@@ -262,17 +221,10 @@
         :param datetime | str end: The end time of the query.
         :return nw.DataFrame | None:
         """
->>>>>>> 17e1eb3b
         domain_code, start_str, end_str = self._prepare_inputs(area, start, end)
         params = {
             "documentType": "A68",
             "processType": "A33",
-<<<<<<< HEAD
-            "controlArea_Domain": domain_code,
-            "psrType": None,
-        }
-        response = await self._base_request(params, start_str, end_str)
-=======
             "in_Domain": domain_code,
             "psrType": psr_type,
         }
@@ -362,5 +314,4 @@
         )
         return df
 
-    # TODO: installed capacity per production unit, actual generation per generation unit
->>>>>>> 17e1eb3b
+    # TODO: installed capacity per production unit, actual generation per generation unit